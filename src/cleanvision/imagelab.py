import os
import pickle
from typing import List, Dict, Any, Optional, Tuple, Type
from typing import TypeVar

import pandas as pd

from cleanvision.issue_managers import (
    IssueType,
    IssueManagerFactory,
    ISSUE_MANAGER_REGISTRY,
)
from cleanvision.utils.base_issue_manager import IssueManager
from cleanvision.utils.constants import (
    IMAGE_PROPERTY,
    DUPLICATE,
    IMAGE_PROPERTY_ISSUE_TYPES_LIST,
    DUPLICATE_ISSUE_TYPES_LIST,
    SETS,
)
from cleanvision.utils.utils import get_filepaths, deep_update_dict
from cleanvision.utils.viz_manager import VizManager

OBJECT_FILENAME = "imagelab.pkl"
TImagelab = TypeVar("TImagelab", bound="Imagelab")


class Imagelab:
    def __init__(self, data_path: str) -> None:
        self.filepaths: List[str] = get_filepaths(data_path)
        self.num_images: int = len(self.filepaths)
        if self.num_images == 0:
            raise ValueError(f"No images found in the specified path:{data_path}")
        self.info: Dict[str, Any] = {"statistics": {}}
        self.issue_summary: pd.DataFrame = pd.DataFrame(columns=["issue_type"])
        self.issues: pd.DataFrame = pd.DataFrame(index=self.filepaths)
        self.issue_types: List[str] = []
        self.issue_managers: Dict[str, IssueManager] = {}
        # can be loaded from a file later
        self.config: Dict[str, Any] = self._set_default_config()
        self.path = ""

    def _set_default_config(self) -> Dict[str, Any]:
        return {
            "visualize_num_images_per_row": 4,
            "report_num_top_issues_values": [3, 5, 10, len(self.issue_types)],
            "report_examples_per_issue_values": [4, 8, 16, 32],
            "report_max_prevalence": 0.5,
            "default_issue_types": [
                IssueType.DARK,
                IssueType.LIGHT,
                IssueType.ODD_ASPECT_RATIO,
                IssueType.LOW_INFORMATION,
                IssueType.EXACT_DUPLICATES,
                IssueType.NEAR_DUPLICATES,
                IssueType.BLURRY,
                IssueType.GRAYSCALE,
            ],
        }

    def list_default_issue_types(self) -> None:
        print("Default issue type checked by Imagelab:\n")
        print(
            *[issue_type.value for issue_type in self.config["default_issue_types"]],
            sep="\n",
        )

    def list_possible_issue_types(self) -> None:
        print("All possible issues checked by Imagelab:\n")
        issue_types = {issue_type.value for issue_type in IssueType}
        issue_types.update(ISSUE_MANAGER_REGISTRY.keys())
        print(*issue_types, sep="\n")

    def _get_issues_to_compute(
        self, issue_types_with_params: Optional[Dict[str, Any]]
    ) -> Dict[str, Any]:
        if not issue_types_with_params:
            to_compute_issues_with_params: Dict[str, Any] = {
                issue_type.value: {}
                for issue_type in self.config["default_issue_types"]
            }
        else:
            to_compute_issues_with_params = {
                issue_type_str: params
                for issue_type_str, params in issue_types_with_params.items()
            }
        return to_compute_issues_with_params

    def find_issues(
        self, issue_types: Optional[Dict[str, Any]] = None, n_jobs: Optional[int] = None
    ) -> None:
        to_compute_issues_with_params = self._get_issues_to_compute(issue_types)
        print(
            f"Checking for {', '.join([issue_type for issue_type in to_compute_issues_with_params.keys()])} images ..."
        )

        # update issue_types
        self.issue_types = list(
            set(self.issue_types).union(set(to_compute_issues_with_params.keys()))
        )

        # set issue managers
        issue_type_groups = self._get_issue_type_groups(to_compute_issues_with_params)
        self._set_issue_managers(issue_type_groups)

        # find issues
        for issue_type_group, params in issue_type_groups.items():
            issue_manager = self.issue_managers[issue_type_group]
            issue_manager.find_issues(
<<<<<<< HEAD
                filepaths=self.filepaths, imagelab_info=self.info, n_jobs=n_jobs
=======
                params=params, filepaths=self.filepaths, imagelab_info=self.info
>>>>>>> 8bea8f02
            )

            # update issues, issue_summary and info
            self._update_issues(issue_manager.issues)
            self._update_issue_summary(issue_manager.summary)
            self._update_info(issue_manager.info)

        self.issue_summary = self.issue_summary.sort_values(
            by=["num_images"], ascending=False
        )
        self.issue_summary = self.issue_summary.reset_index(drop=True)
        return

    def _update_info(self, issue_manager_info: Dict[str, Any]) -> None:
        deep_update_dict(self.info, issue_manager_info)

    def _update_issue_summary(self, issue_manager_summary: pd.DataFrame) -> None:
        # Remove results for issue types computed again
        self.issue_summary = self.issue_summary[
            ~self.issue_summary["issue_type"].isin(issue_manager_summary["issue_type"])
        ]
        # concat new results
        self.issue_summary = pd.concat(
            [self.issue_summary, issue_manager_summary], axis=0, ignore_index=True
        )

    def _update_issues(self, issue_manager_issues: pd.DataFrame) -> None:
        columns_to_update, new_columns = [], []
        for column in issue_manager_issues.columns:
            if column in self.issues.columns:
                columns_to_update.append(column)
            else:
                new_columns.append(column)
        for column_name in columns_to_update:
            self.issues[column_name] = issue_manager_issues[column_name]
        self.issues = self.issues.join(issue_manager_issues[new_columns], how="left")

    def _get_issue_type_groups(
        self, issue_types_with_params: Dict[str, Any]
    ) -> Dict[str, Any]:
        issue_type_groups = {}

        for issue_type, params in issue_types_with_params.items():
            group_name = None
            if issue_type in IMAGE_PROPERTY_ISSUE_TYPES_LIST:
                group_name = IMAGE_PROPERTY
            elif issue_type in DUPLICATE_ISSUE_TYPES_LIST:
                group_name = DUPLICATE
            else:
                issue_type_groups[issue_type] = params

            if group_name:
                if issue_type_groups.get(group_name):
                    issue_type_groups[group_name][issue_type] = params
                else:
                    issue_type_groups[group_name] = {issue_type: params}
        return issue_type_groups

    def _set_issue_managers(self, issue_type_groups: Dict[str, Any]) -> None:
        for issue_type_group, params in issue_type_groups.items():
            self.issue_managers[issue_type_group] = IssueManagerFactory.from_str(
                issue_type_group
            )()

    def _get_topk_issues(self, num_top_issues: int, max_prevalence: float) -> List[str]:
        topk_issues = []
        # Assumes issue_summary is sorted in descending order
        for row in self.issue_summary.itertuples(index=False):
            if getattr(row, "num_images") / self.num_images < max_prevalence:
                topk_issues.append(getattr(row, "issue_type"))
            else:
                print(
                    f"Removing {getattr(row, 'issue_type')} from potential issues in the dataset as it exceeds "
                    f"max_prevalence={max_prevalence} "
                )
        return topk_issues[:num_top_issues]

    def _get_report_args(
        self, verbosity: int, user_supplied_args: Dict[str, Any]
    ) -> Dict[str, Any]:
        report_args = {
            "num_top_issues": self.config["report_num_top_issues_values"][
                verbosity - 1
            ],
            "max_prevalence": self.config["report_max_prevalence"],
            "examples_per_issue": self.config["report_examples_per_issue_values"][
                verbosity - 1
            ],
        }

        non_none_args = {
            arg: value for arg, value in user_supplied_args.items() if value is not None
        }

        return {**report_args, **non_none_args}

    def report(
        self,
        issue_types: Optional[List[str]] = None,
        num_top_issues: Optional[int] = None,
        max_prevalence: Optional[float] = None,
        examples_per_issue: Optional[int] = None,
        verbosity: int = 1,
    ) -> None:
        assert isinstance(verbosity, int) and 0 < verbosity < 5

        user_supplied_args = locals()
        report_args = self._get_report_args(verbosity, user_supplied_args)

        if issue_types:
            computed_issue_types = issue_types
        else:
            print("Top issues in the dataset\n")
            computed_issue_types = self._get_topk_issues(
                report_args["num_top_issues"], report_args["max_prevalence"]
            )
        issue_summary = self.issue_summary[
            self.issue_summary["issue_type"].isin(computed_issue_types)
        ]
        self.print_issue_summary(issue_summary)

        self.visualize(computed_issue_types, report_args["examples_per_issue"])

    def print_issue_summary(self, issue_summary: pd.DataFrame) -> None:
        issue_summary_copy = issue_summary.copy()
        issue_summary_copy.dropna(axis=1, how="all", inplace=True)
        issue_summary_copy.fillna("N/A", inplace=True)
        print(issue_summary_copy.to_markdown(), "\n")

    def _get_issue_manager(self, issue_type_str: str) -> IssueManager:
        if issue_type_str in IMAGE_PROPERTY_ISSUE_TYPES_LIST:
            return self.issue_managers[IMAGE_PROPERTY]
        elif issue_type_str in DUPLICATE_ISSUE_TYPES_LIST:
            return self.issue_managers[DUPLICATE]
        else:
            return self.issue_managers[issue_type_str]

    def _visualize(
        self,
        issue_type_str: str,
        examples_per_issue: int,
        cell_size: Tuple[int, int],
    ) -> None:
        issue_manager = self._get_issue_manager(issue_type_str)
        viz_name = issue_manager.visualization

        if viz_name == "individual_images":
            sorted_df = self.issues.sort_values(by=[f"{issue_type_str}_score"])
            sorted_df = sorted_df[sorted_df[f"{issue_type_str}_bool"] == 1]
            if len(sorted_df) < examples_per_issue:
                print(
                    f"Found {len(sorted_df)} examples of {issue_type_str} issue in the dataset."
                )
            else:
                print(f"\nTop {examples_per_issue} images with {issue_type_str} issue")

            sorted_filepaths = sorted_df.index[:examples_per_issue].tolist()
            if sorted_filepaths:
                VizManager.individual_images(
                    filepaths=sorted_filepaths,
                    ncols=self.config["visualize_num_images_per_row"],
                    cell_size=cell_size,
                    cmap="gray"
                    if issue_type_str == IssueType.GRAYSCALE.value
                    else None,
                )
        elif viz_name == "image_sets":
            image_sets = self.info[issue_type_str][SETS][:examples_per_issue]
            if len(image_sets) < examples_per_issue:
                print(
                    f"Found {len(image_sets)} sets of images with {issue_type_str} issue in the dataset."
                )
            else:
                print(
                    f"\nTop {examples_per_issue} sets of images with {issue_type_str} issue"
                )
            if image_sets:
                VizManager.image_sets(
                    image_sets,
                    ncols=self.config["visualize_num_images_per_row"],
                    cell_size=cell_size,
                )

    def visualize(
        self,
        issue_types: List[str],
        examples_per_issue: int = 4,
        cell_size: Tuple[int, int] = (2, 2),
    ) -> None:
        for issue_type in issue_types:
            self._visualize(issue_type, examples_per_issue, cell_size)

    # Todo: Improve mypy dict typechecking so this does not return any
    def get_stats(self) -> Any:
        return self.info["statistics"]

    def save(self, path: str) -> None:
        """Saves this ImageLab to file (all files are in folder at path/).
        Your saved Imagelab should be loaded from the same version of the CleanVision package.
        This method does not save your image files.
        """
        if os.path.exists(path):
            print(
                f"WARNING: Existing files will be overwritten by newly saved files at: {path}"
            )
        else:
            os.mkdir(path)

        self.path = path
        object_file = os.path.join(self.path, OBJECT_FILENAME)
        with open(object_file, "wb") as f:
            pickle.dump(self, f)

        print(f"Saved Imagelab to folder: {path}")
        print(
            "The data path and dataset must be not be changed to maintain consistent state when loading this Imagelab"
        )

    @classmethod
    def load(
        cls: Type[TImagelab], path: str, data_path: Optional[str] = None
    ) -> TImagelab:
        """Loads Imagelab from file.
        `path` is the path to the saved Imagelab, not pickle file.
        `data_path` is the path to image dataset previously used in Imagelab.
        If the `data_path` is changed, Imagelab will not be loaded as some of its functionalities depend on it.
        You should be using the same version of the CleanVision package previously used when saving the Imagelab.
        """
        if not os.path.exists(path):
            raise ValueError(f"No folder found at specified path: {path}")

        object_file = os.path.join(path, OBJECT_FILENAME)
        with open(object_file, "rb") as f:
            imagelab: TImagelab = pickle.load(f)

        if data_path is not None:
            filepaths = get_filepaths(data_path)
            if set(filepaths) != set(imagelab.filepaths):
                raise ValueError(
                    "Absolute path of image(s) has changed in the dataset. Cannot load Imagelab."
                )
        print("Successfully loaded Imagelab")
        return imagelab<|MERGE_RESOLUTION|>--- conflicted
+++ resolved
@@ -107,11 +107,7 @@
         for issue_type_group, params in issue_type_groups.items():
             issue_manager = self.issue_managers[issue_type_group]
             issue_manager.find_issues(
-<<<<<<< HEAD
-                filepaths=self.filepaths, imagelab_info=self.info, n_jobs=n_jobs
-=======
-                params=params, filepaths=self.filepaths, imagelab_info=self.info
->>>>>>> 8bea8f02
+                params=params, filepaths=self.filepaths, imagelab_info=self.info, n_jobs=n_jobs
             )
 
             # update issues, issue_summary and info
