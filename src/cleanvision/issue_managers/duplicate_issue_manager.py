import hashlib
import multiprocessing
from typing import Any, Dict, List, Optional

import imagehash
import pandas as pd
from PIL import Image
from tqdm import tqdm

from cleanvision.issue_managers import register_issue_manager, IssueType
from cleanvision.utils.base_issue_manager import IssueManager
from cleanvision.utils.constants import SETS, DUPLICATE
<<<<<<< HEAD
from cleanvision.utils.utils import get_max_n_jobs

import multiprocessing
=======
from cleanvision.utils.utils import get_max_n_jobs, get_is_issue_colname
>>>>>>> ec5ef9e7


def get_hash(image: Image, params: Dict[str, Any]) -> str:
    hash_type, hash_size = params["hash_type"], params.get("hash_size", None)
    if hash_type == "md5":
        return hashlib.md5(image.tobytes()).hexdigest()
    elif hash_type == "whash":
        return str(imagehash.whash(image, hash_size=hash_size))
    elif hash_type == "phash":
        return str(imagehash.phash(image, hash_size=hash_size))
    else:
        raise ValueError("Hash type not supported")


def compute_hash(
    path: str, to_compute: List[str], params: Dict[str, Any]
) -> Dict[str, Any]:
    image = Image.open(path)
    result = {}
    result["path"] = path
    for issue_type in to_compute:
        result[issue_type] = get_hash(image, params[issue_type])
    return result


def compute_hash_wrapper(arg: Dict[str, Any]) -> Dict[str, Any]:
    path = arg["path"]
    to_compute = arg["to_compute"]
    params = arg["params"]
    return compute_hash(path, to_compute, params)


@register_issue_manager(DUPLICATE)
class DuplicateIssueManager(IssueManager):
    issue_name: str = DUPLICATE
    visualization: str = "image_sets"

    def __init__(self) -> None:
        super().__init__()
        self.issue_types: List[str] = []
        self.params = self.get_default_params()

    def get_default_params(self) -> Dict[str, Any]:
        return {
            IssueType.EXACT_DUPLICATES.value: {"hash_type": "md5"},
            IssueType.NEAR_DUPLICATES.value: {"hash_type": "whash", "hash_size": 8},
        }

    def update_params(self, params: Dict[str, Any]) -> None:
        self.params = self.get_default_params()
        for issue_type in self.params:
            non_none_params = {
                k: v for k, v in params.get(issue_type, {}).items() if v is not None
            }
            self.params[issue_type] = {**self.params[issue_type], **non_none_params}

    def _get_issue_types_to_compute(
        self, issue_types: List[str], imagelab_info: Dict[str, Any]
    ) -> List[str]:
        """Gets issue type for which computation needs to be done

        Only exact duplicate results are reused.
        Near duplicate hash computation is always done if specified in issue_types
        to reduce code complexity as it is parametric.

        Parameters
        ----------
        imagelab_info

        Returns
        -------
        to_compute : list
                     List of issue_types to run computation for
        """
        to_compute = []
        if SETS not in imagelab_info.get(IssueType.EXACT_DUPLICATES.value, {}):
            to_compute.append(IssueType.EXACT_DUPLICATES.value)
        if IssueType.NEAR_DUPLICATES.value in issue_types:
            to_compute.append(IssueType.NEAR_DUPLICATES.value)
        return to_compute

    def find_issues(
        self,
        *,
        params: Optional[Dict[str, Any]] = None,
        filepaths: Optional[List[str]] = None,
        imagelab_info: Optional[Dict[str, Any]] = None,
        n_jobs: Optional[int] = None,
        **kwargs: Any,
    ) -> None:
        super().find_issues(**kwargs)
        assert params is not None
        assert imagelab_info is not None
        assert filepaths is not None

        self.issue_types = list(params.keys())
        self.update_params(params)

        to_compute = self._get_issue_types_to_compute(self.issue_types, imagelab_info)
        issue_type_hash_mapping: Dict[str, Any] = {
            issue_type: {} for issue_type in to_compute
        }

        if n_jobs is None:
            n_jobs = get_max_n_jobs()

        results: List[Any] = []
        if n_jobs == 1:
            for path in tqdm(filepaths):
                results.append(compute_hash(path, to_compute, self.params))
        else:
            args = [
                {"path": path, "to_compute": to_compute, "params": self.params}
                for path in filepaths
            ]
            with multiprocessing.Pool(n_jobs) as p:
                results = list(
                    tqdm(
                        p.imap_unordered(compute_hash_wrapper, args, chunksize=10),
                        total=len(filepaths),
                    )
                )
<<<<<<< HEAD
            results = sorted(results, key=lambda r: r["path"])
=======
            results = sorted(results, key=lambda r: r["path"])  # type:ignore
>>>>>>> ec5ef9e7

        for result in results:
            for issue_type in to_compute:
                hash_str = result[issue_type]
                if hash_str in issue_type_hash_mapping[issue_type]:
                    issue_type_hash_mapping[issue_type][hash_str].append(result["path"])
                else:
                    issue_type_hash_mapping[issue_type][hash_str] = [result["path"]]

        self.issues = pd.DataFrame(index=filepaths)
        self._update_info(self.issue_types, issue_type_hash_mapping, imagelab_info)
        self._update_issues()
        self._update_summary()

        return

    def _update_summary(self) -> None:
        summary_dict = {}
        for issue_type in self.issue_types:
            summary_dict[issue_type] = self._compute_summary(
                self.issues[get_is_issue_colname(issue_type)]
            )
        summary_df = pd.DataFrame.from_dict(summary_dict, orient="index")
        self.summary = summary_df.reset_index()
        self.summary = self.summary.rename(columns={"index": "issue_type"})
        self.summary = self.summary.astype({"issue_type": str})

    def _update_issues(self) -> None:
        for issue_type in self.issue_types:
            duplicated_images = []
            for s in self.info[issue_type][SETS]:
                duplicated_images.extend(s)
            self.issues[
                get_is_issue_colname(issue_type)
            ] = self.issues.index.to_series().apply(
                lambda x: True if x in duplicated_images else False
            )

    def _update_info(
        self,
        issue_types: List[str],
        issue_type_hash_mapping: Dict[str, Any],
        imagelab_info: Dict[str, Any],
    ) -> None:
        num_sets = "num_sets"
        if IssueType.EXACT_DUPLICATES.value in issue_type_hash_mapping:
            self.info[IssueType.EXACT_DUPLICATES.value] = {
                SETS: self._get_duplicate_sets(
                    issue_type_hash_mapping[IssueType.EXACT_DUPLICATES.value]
                )
            }
        else:
            self.info[IssueType.EXACT_DUPLICATES.value] = {
                SETS: imagelab_info[IssueType.EXACT_DUPLICATES.value][SETS]
            }
        self.info[IssueType.EXACT_DUPLICATES.value][num_sets] = len(
            self.info[IssueType.EXACT_DUPLICATES.value][SETS]
        )

        if IssueType.NEAR_DUPLICATES.value in issue_types:
            self.info[IssueType.NEAR_DUPLICATES.value] = {
                SETS: self._get_duplicate_sets(
                    issue_type_hash_mapping[IssueType.NEAR_DUPLICATES.value]
                )
            }
            self._remove_exact_duplicates_from_near()
            self.info[IssueType.NEAR_DUPLICATES.value][num_sets] = len(
                self.info[IssueType.NEAR_DUPLICATES.value][SETS]
            )

    def _remove_exact_duplicates_from_near(self) -> None:
        updated_sets = []
        for s in self.info[IssueType.NEAR_DUPLICATES.value][SETS]:
            if s not in self.info[IssueType.EXACT_DUPLICATES.value][SETS]:
                updated_sets.append(s)
        self.info[IssueType.NEAR_DUPLICATES.value][SETS] = updated_sets

    @staticmethod
    def _get_duplicate_sets(hash_image_mapping: Dict[str, str]) -> List[str]:
        duplicate_sets = []
        for hash, images in hash_image_mapping.items():
            if len(images) > 1:
                duplicate_sets.append(images)
        return duplicate_sets<|MERGE_RESOLUTION|>--- conflicted
+++ resolved
@@ -10,13 +10,7 @@
 from cleanvision.issue_managers import register_issue_manager, IssueType
 from cleanvision.utils.base_issue_manager import IssueManager
 from cleanvision.utils.constants import SETS, DUPLICATE
-<<<<<<< HEAD
-from cleanvision.utils.utils import get_max_n_jobs
-
-import multiprocessing
-=======
 from cleanvision.utils.utils import get_max_n_jobs, get_is_issue_colname
->>>>>>> ec5ef9e7
 
 
 def get_hash(image: Image, params: Dict[str, Any]) -> str:
@@ -139,11 +133,7 @@
                         total=len(filepaths),
                     )
                 )
-<<<<<<< HEAD
-            results = sorted(results, key=lambda r: r["path"])
-=======
             results = sorted(results, key=lambda r: r["path"])  # type:ignore
->>>>>>> ec5ef9e7
 
         for result in results:
             for issue_type in to_compute:
